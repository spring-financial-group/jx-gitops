--- conflicted
+++ resolved
@@ -319,31 +319,28 @@
 	}
 
 	if !o.NoOCILogin {
-<<<<<<< HEAD
-		if o.RepositoryUsername != "" {
-			c = &cmdrunner.Command{
-				Dir:  chartDir,
-				Name: o.HelmBinary,
-				Args: []string{"registry", "login", repoURL, "--username", o.RepositoryUsername, "--password", o.RepositoryPassword},
-			}
-
+		loginCmd := []string{"registry", "login", repoURL}
+		if o.RepositoryUsername != "" || o.RepositoryPassword != "" {
+			loginCmd = append(loginCmd, "--username", o.RepositoryUsername, "--password", o.RepositoryPassword)
 		} else {
-			c = &cmdrunner.Command{
-				Dir:  chartDir,
-				Name: o.HelmBinary,
-				Args: []string{"registry", "login", repoURL},
-			}
-
-=======
+			curdir, err := os.Getwd()
+			if err != nil {
+				log.Logger().Errorf(err.Error())
+			}
+			registryFile := curdir + "/.config/helm/registry/config.json"
+			exists, err := files.FileExists(registryFile)
+			if !exists || err != nil {
+				return errors.Wrapf(errors.New("No registry auth file"), "Failed to find registry auth config file %s. Please see https://helm.sh/docs/helm/helm_registry_login/", registryFile)
+			}
+		}
 		c = &cmdrunner.Command{
 			Dir:  chartDir,
 			Name: o.HelmBinary,
-			Args: []string{"registry", "login", repoURL, "--username", o.RepositoryUsername, "--password", o.RepositoryPassword},
->>>>>>> 44e1951d
+			Args: loginCmd,
 		}
 		_, err := o.CommandRunner(c)
 		if err != nil {
-			return errors.Wrapf(err, "failed to login to registry %s for user %s", repoURL, o.RepositoryUsername)
+			return errors.Wrapf(err, "failed to login to registry %s for user %s ", repoURL, o.RepositoryUsername)
 		}
 
 	}
